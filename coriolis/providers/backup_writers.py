--- conflicted
+++ resolved
@@ -265,14 +265,17 @@
                  {"ip": self._ip, "port": self._port})
         ssh = paramiko.SSHClient()
         ssh.set_missing_host_key_policy(paramiko.AutoAddPolicy())
-<<<<<<< HEAD
-=======
-        ssh.connect(
-            hostname=self._ip,
-            port=self._port,
-            username=self._username,
-            pkey=self._pkey,
-            password=self._password)
+        try:
+            ssh.connect(
+                hostname=self._ip,
+                port=self._port,
+                username=self._username,
+                pkey=self._pkey,
+                password=self._password)
+        except:
+            # No need to log the error as we just raise
+            ssh.close()
+            raise
         return ssh
 
 
@@ -674,7 +677,6 @@
                  {"ip": self._ip, "port": self._port})
         ssh = paramiko.SSHClient()
         ssh.set_missing_host_key_policy(paramiko.AutoAddPolicy())
->>>>>>> 3186da04
         try:
             ssh.connect(
                 hostname=self._ip,
